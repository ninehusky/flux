--- conflicted
+++ resolved
@@ -35,11 +35,7 @@
     fn func_sort(&self, def_id: FluxDefId) -> Option<rty::PolyFuncSort>;
     fn func_span(&self, def_id: FluxDefId) -> Option<rustc_span::Span>;
     fn sort_decl_param_count(&self, def_id: FluxDefId) -> Option<usize>;
-<<<<<<< HEAD
-    fn no_panic(&self, def_id: DefId) -> OptResult<bool>;
-=======
     fn no_panic(&self, def_id: DefId) -> Option<bool>;
->>>>>>> 75136083
 }
 
 pub type CrateStoreDyn = dyn CrateStore;