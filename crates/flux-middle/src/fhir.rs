--- conflicted
+++ resolved
@@ -50,6 +50,7 @@
     ShouldFail,
     InferOpts(PartialInferOpts),
     NoPanic,
+    NoPanic,
 }
 
 #[derive(Clone, Copy, Default)]
@@ -96,11 +97,7 @@
             .find_map(|attr| if let Attr::InferOpts(opts) = *attr { Some(opts) } else { None })
     }
 
-<<<<<<< HEAD
     pub fn no_panic(&self) -> bool {
-=======
-    pub(crate) fn no_panic(&self) -> bool {
->>>>>>> 75136083
         self.attrs.iter().any(|attr| matches!(attr, Attr::NoPanic))
     }
 }
