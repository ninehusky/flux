--- conflicted
+++ resolved
@@ -407,11 +407,7 @@
     }
 
     /// Whether the function is marked with `#[flux::no_panic]`
-<<<<<<< HEAD
-    pub fn no_panic(self, def_id: impl IntoQueryParam<DefId>) -> QueryResult<bool> {
-=======
     pub fn no_panic(self, def_id: impl IntoQueryParam<DefId>) -> bool {
->>>>>>> 75136083
         self.inner.queries.no_panic(self, def_id.into_query_param())
     }
 
