--- conflicted
+++ resolved
@@ -271,11 +271,7 @@
     fn_sig: Cache<DefId, QueryResult<rty::EarlyBinder<rty::PolyFnSig>>>,
     lower_late_bound_vars: Cache<LocalDefId, QueryResult<List<ty::BoundVariableKind>>>,
     sort_decl_param_count: Cache<FluxDefId, usize>,
-<<<<<<< HEAD
-    no_panic: Cache<DefId, QueryResult<bool>>,
-=======
     no_panic: Cache<DefId, bool>,
->>>>>>> 75136083
 }
 
 impl<'genv, 'tcx> Queries<'genv, 'tcx> {
@@ -591,29 +587,11 @@
         })
     }
 
-<<<<<<< HEAD
-    pub(crate) fn no_panic(&self, genv: GlobalEnv, def_id: DefId) -> QueryResult<bool> {
-=======
     pub(crate) fn no_panic(&self, genv: GlobalEnv, def_id: DefId) -> bool {
->>>>>>> 75136083
         run_with_cache(&self.no_panic, def_id, || {
             def_id.dispatch_query(
                 genv,
                 |def_id| {
-<<<<<<< HEAD
-                    (self.providers.no_panic)(genv, def_id)
-                    // match def_id {
-                    //     MaybeExternId::Local(def_id) => Ok(genv.fhir_attr_map(def_id).no_panic()),
-                    //     MaybeExternId::Extern(def_id, _) => {
-                    //         Ok(genv.fhir_attr_map(def_id).no_panic())
-                    //     },
-                    // }
-                },
-                |def_id| genv.cstore().no_panic(def_id),
-                |def_id| {
-                    genv.cstore().no_panic(def_id).unwrap_or(Ok(false))
-                },
-=======
                     let local_id = match def_id {
                         MaybeExternId::Local(def_id) => def_id,
                         MaybeExternId::Extern(def_id, _) => def_id,
@@ -622,7 +600,6 @@
                 },
                 |def_id| genv.cstore().no_panic(def_id),
                 |_| false,
->>>>>>> 75136083
             )
         })
     }
