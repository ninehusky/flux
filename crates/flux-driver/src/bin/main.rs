--- conflicted
+++ resolved
@@ -49,11 +49,7 @@
     let exit_code = catch_with_exit_code(move || {
         run_compiler(&args, &mut FluxCallbacks);
     });
-<<<<<<< HEAD
-    if config::summary() {
-=======
     if config::summary() && exit_code == EXIT_SUCCESS {
->>>>>>> 0fd356b8
         metrics::print_summary(start.elapsed())?;
     };
     exit(exit_code)
