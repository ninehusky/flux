--- conflicted
+++ resolved
@@ -62,14 +62,8 @@
     /// If `true`, all code will be ignored by default. You can selectively unignore items by marking them with `#[ignore(no)]`. The default value of this flag is `false`, i.e., all code is unignored by default.
     pub ignore_default: bool,
     pub emit_lean_defs: bool,
-<<<<<<< HEAD
-    /// If `true`, all code is expected never to panic by default. You can selectively conditionally items by marking them with `#[no_panic(off)]`.
-    /// The default value of this flag is `false`, i.e., all code is allowed to panic by default.
-    pub no_panic_default: bool,
-=======
     /// If `true`, every function is implicitly labeled with a `no_panic` by default.
     pub no_panic: bool,
->>>>>>> 90d15f26
 }
 
 impl Default for Flags {
@@ -97,11 +91,7 @@
             trusted_default: false,
             ignore_default: false,
             emit_lean_defs: false,
-<<<<<<< HEAD
-            no_panic_default: false,
-=======
             no_panic: false,
->>>>>>> 90d15f26
         }
     }
 }
@@ -135,11 +125,7 @@
             "trusted" => parse_bool(&mut flags.trusted_default, value),
             "ignore" => parse_bool(&mut flags.ignore_default, value),
             "emit_lean_defs" => parse_bool(&mut flags.emit_lean_defs, value),
-<<<<<<< HEAD
-            "no-panic" => parse_bool(&mut flags.no_panic_default, value),
-=======
             "no_panic" => parse_bool(&mut flags.no_panic, value),
->>>>>>> 90d15f26
             _ => {
                 eprintln!("error: unknown flux option: `{key}`");
                 process::exit(EXIT_FAILURE);
